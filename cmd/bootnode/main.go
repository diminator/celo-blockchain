--- conflicted
+++ resolved
@@ -37,20 +37,6 @@
 
 func main() {
 	var (
-<<<<<<< HEAD
-		listenAddr  = flag.String("addr", ":30301", "listen address")
-		genKey      = flag.String("genkey", "", "generate a node key")
-		writeAddr   = flag.Bool("writeaddress", false, "write out the node's public key and quit")
-		nodeKeyFile = flag.String("nodekey", "", "private key filename")
-		nodeKeyHex  = flag.String("nodekeyhex", "", "private key as hex (for testing)")
-		natdesc     = flag.String("nat", "none", "port mapping mechanism (any|none|upnp|pmp|extip:<IP>)")
-		netrestrict = flag.String("netrestrict", "", "restrict network communication to the given IP networks (CIDR masks)")
-		pingIPFromPacket = flag.Bool("pingipfrompacket", false, "has the discovery protocol use the IP address from a ping packet")
-		runv4		= flag.Bool("v4", true, "run a v4 discovery bootnode")
-		runv5       = flag.Bool("v5", false, "run a v5 topic discovery bootnode")
-		verbosity   = flag.Int("verbosity", int(log.LvlInfo), "log verbosity (0-9)")
-		vmodule     = flag.String("vmodule", "", "log verbosity pattern")
-=======
 		listenAddr       = flag.String("addr", ":30301", "listen address")
 		genKey           = flag.String("genkey", "", "generate a node key")
 		writeAddr        = flag.Bool("writeaddress", false, "write out the node's public key and quit")
@@ -63,7 +49,6 @@
 		vmodule          = flag.String("vmodule", "", "log verbosity pattern")
 		networkId        = flag.Uint64("networkid", 0, "network ID")
 		pingIPFromPacket = flag.Bool("ping-ip-from-packet", false, "Has the discovery protocol use the IP address given by a ping packet")
->>>>>>> ab5cb039
 
 		nodeKey *ecdsa.PrivateKey
 		err     error
@@ -150,21 +135,12 @@
 			sconn = &p2p.SharedUDPConn{conn, unhandled}
 		}
 		db, _ := enode.OpenDB("")
-<<<<<<< HEAD
-		ln := enode.NewLocalNode(db, nodeKey)
-		log.Info("pingIPFromPacket", "value", *pingIPFromPacket)
-		cfg := discover.Config{
-			PingIPFromPacket: *pingIPFromPacket,
-			PrivateKey:  nodeKey,
-			NetRestrict: restrictList,
-			Unhandled: unhandled,
-=======
 		ln := enode.NewLocalNode(db, nodeKey, *networkId)
 		cfg := discover.Config{
 			PrivateKey:       nodeKey,
 			NetRestrict:      restrictList,
 			PingIPFromPacket: *pingIPFromPacket,
->>>>>>> ab5cb039
+			Unhandled: unhandled,
 		}
 		if _, err := discover.ListenUDP(conn, ln, cfg); err != nil {
 			utils.Fatalf("%v", err)
