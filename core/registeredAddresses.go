--- conflicted
+++ resolved
@@ -50,9 +50,8 @@
 
 var (
 	registrySmartContractAddress = common.HexToAddress("0x000000000000000000000000000000000000ce10")
-<<<<<<< HEAD
 	registeredContractIds        = []string{
-		params.AddressBasedEncryptionRegistryId,
+		params.AttestationsRegistryId,
 		params.BondedDepositsRegistryId,
 		params.GasCurrencyWhitelistRegistryId,
 		params.GasPriceOracleRegistryId,
@@ -64,11 +63,6 @@
 		params.ValidatorsRegistryId,
 	}
 	getAddressForFuncABI, _ = abi.JSON(strings.NewReader(getAddressForABI))
-=======
-	registeredContractIds        = []string{params.GoldTokenRegistryId, params.AttestationsRegistryId, params.ReserveRegistryId, params.SortedOraclesRegistryId, params.GasCurrencyWhitelistRegistryId, params.ValidatorsRegistryId, params.GasPriceOracleRegistryId, params.GovernanceRegistryId, params.BondedDepositsRegistryId}
-	getAddressForFuncABI, _      = abi.JSON(strings.NewReader(getAddressForABI))
-	zeroAddress                  = common.Address{}
->>>>>>> 4fd835df
 )
 
 type RegisteredAddresses struct {
