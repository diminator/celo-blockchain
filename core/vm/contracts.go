--- conflicted
+++ resolved
@@ -68,15 +68,10 @@
 	common.BytesToAddress([]byte{8}): &bn256Pairing{},
 
 	// Celo Precompiled Contracts
-<<<<<<< HEAD
 	requestAttestationAddress: &requestAttestation{},
+	getCoinbaseAddress:        &getCoinbase{},
 	transferAddress:           &transfer{},
-=======
-	requestVerificationAddress: &requestVerification{},
-	getCoinbaseAddress:         &getCoinbase{},
-	transferAddress:            &transfer{},
-	fractionMulExpAddress:      &fractionMulExp{},
->>>>>>> 8063dc68
+	fractionMulExpAddress:     &fractionMulExp{},
 }
 
 // RunPrecompiledContract runs and evaluates the output of a precompiled contract.
