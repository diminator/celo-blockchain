// Copyright 2014 The go-ethereum Authors
// This file is part of the go-ethereum library.
//
// The go-ethereum library is free software: you can redistribute it and/or modify
// it under the terms of the GNU Lesser General Public License as published by
// the Free Software Foundation, either version 3 of the License, or
// (at your option) any later version.
//
// The go-ethereum library is distributed in the hope that it will be useful,
// but WITHOUT ANY WARRANTY; without even the implied warranty of
// MERCHANTABILITY or FITNESS FOR A PARTICULAR PURPOSE. See the
// GNU Lesser General Public License for more details.
//
// You should have received a copy of the GNU Lesser General Public License
// along with the go-ethereum library. If not, see <http://www.gnu.org/licenses/>.

package vm

import (
	"encoding/binary"
	"math/big"
	"sync/atomic"
	"time"

	"github.com/ethereum/go-ethereum/common"
	"github.com/ethereum/go-ethereum/common/hexutil"
	"github.com/ethereum/go-ethereum/core/types"
	"github.com/ethereum/go-ethereum/crypto"
	"github.com/ethereum/go-ethereum/log"
	"github.com/ethereum/go-ethereum/params"
)

// emptyCodeHash is used by create to ensure deployment is disallowed to already
// deployed contract addresses (relevant after the account abstraction).
var emptyCodeHash = crypto.Keccak256Hash(nil)

type (
	// CanTransferFunc is the signature of a transfer guard function
	CanTransferFunc func(StateDB, common.Address, *big.Int) bool
	// TransferFunc is the signature of a transfer function
	TransferFunc func(StateDB, common.Address, common.Address, *big.Int)
	// GetHashFunc returns the nth block hash in the blockchain
	// and is used by the BLOCKHASH EVM op code.
	GetHashFunc func(uint64) common.Hash
	// GetCoinbaseFunc returns the nth block coinbase in the blockchain
	// and is used by the Celo Precompiled Contract.
	GetCoinbaseFunc func(uint64) common.Address
)

// run runs the given contract and takes care of running precompiles with a fallback to the byte code interpreter.
func run(evm *EVM, contract *Contract, input []byte, readOnly bool) ([]byte, error) {
	if contract.CodeAddr != nil {
		precompiles := PrecompiledContractsHomestead
		if evm.ChainConfig().IsByzantium(evm.BlockNumber) {
			precompiles = PrecompiledContractsByzantium
		}
		if p := precompiles[*contract.CodeAddr]; p != nil {
			return RunPrecompiledContract(p, input, contract, evm)
		}
	}
	for _, interpreter := range evm.interpreters {
		if interpreter.CanRun(contract.Code) {
			if evm.interpreter != interpreter {
				// Ensure that the interpreter pointer is set back
				// to its current value upon return.
				defer func(i Interpreter) {
					evm.interpreter = i
				}(evm.interpreter)
				evm.interpreter = interpreter
			}
			return interpreter.Run(contract, input, readOnly)
		}
	}
	return nil, ErrNoCompatibleInterpreter
}

// Context provides the EVM with auxiliary information. Once provided
// it shouldn't be modified.
type Context struct {
	// CanTransfer returns whether the account contains
	// sufficient ether to transfer the value
	CanTransfer CanTransferFunc
	// Transfer transfers ether from one account to the other
	Transfer TransferFunc
	// GetHash returns the hash corresponding to n
	GetHash GetHashFunc
	// GetCoinbase returns the coinbase corresponding to n
	GetCoinbase GetCoinbaseFunc

	// Message information
	Origin   common.Address // Provides information for ORIGIN
	GasPrice *big.Int       // Provides information for GASPRICE

	// Block information
	Coinbase    common.Address // Provides information for COINBASE
	GasLimit    uint64         // Provides information for GASLIMIT
	BlockNumber *big.Int       // Provides information for NUMBER
	Time        *big.Int       // Provides information for TIME
	Difficulty  *big.Int       // Provides information for DIFFICULTY

	// Predeployed contract addresses
	AddressBasedEncryptionAddress *common.Address
	ReserveAddress                *common.Address
	CeloGoldAddress               *common.Address
}

// EVM is the Ethereum Virtual Machine base object and provides
// the necessary tools to run a contract on the given state with
// the provided context. It should be noted that any error
// generated through any of the calls should be considered a
// revert-state-and-consume-all-gas operation, no checks on
// specific errors should ever be performed. The interpreter makes
// sure that any errors generated are to be considered faulty code.
//
// The EVM should never be reused and is not thread safe.
type EVM struct {
	// Context provides auxiliary blockchain related information
	Context
	// StateDB gives access to the underlying state
	StateDB StateDB
	// Depth is the current call stack
	depth int

	// chainConfig contains information about the current chain
	chainConfig *params.ChainConfig
	// chain rules contains the chain rules for the current epoch
	chainRules params.Rules
	// virtual machine configuration options used to initialise the
	// evm.
	vmConfig Config
	// global (to this context) ethereum virtual machine
	// used throughout the execution of the tx.
	interpreters []Interpreter
	interpreter  Interpreter
	// abort is used to abort the EVM calling operations
	// NOTE: must be set atomically
	abort int32
	// callGasTemp holds the gas available for the current call. This is needed because the
	// available gas is calculated in gasCall* according to the 63/64 rule and later
	// applied in opCall*.
	callGasTemp uint64
	// Maintains a queue of Celo Address Based Encryption verification requests
	// TODO(asa): Save this in StateDB
	VerificationRequests []types.VerificationRequest
}

// NewEVM returns a new EVM. The returned EVM is not thread safe and should
// only ever be used *once*.
func NewEVM(ctx Context, statedb StateDB, chainConfig *params.ChainConfig, vmConfig Config) *EVM {
	evm := &EVM{
		Context:      ctx,
		StateDB:      statedb,
		vmConfig:     vmConfig,
		chainConfig:  chainConfig,
		chainRules:   chainConfig.Rules(ctx.BlockNumber),
		interpreters: make([]Interpreter, 0, 1),
	}

	if chainConfig.IsEWASM(ctx.BlockNumber) {
		// to be implemented by EVM-C and Wagon PRs.
		// if vmConfig.EWASMInterpreter != "" {
		//  extIntOpts := strings.Split(vmConfig.EWASMInterpreter, ":")
		//  path := extIntOpts[0]
		//  options := []string{}
		//  if len(extIntOpts) > 1 {
		//    options = extIntOpts[1..]
		//  }
		//  evm.interpreters = append(evm.interpreters, NewEVMVCInterpreter(evm, vmConfig, options))
		// } else {
		// 	evm.interpreters = append(evm.interpreters, NewEWASMInterpreter(evm, vmConfig))
		// }
		panic("No supported ewasm interpreter yet.")
	}

	// vmConfig.EVMInterpreter will be used by EVM-C, it won't be checked here
	// as we always want to have the built-in EVM as the failover option.
	evm.interpreters = append(evm.interpreters, NewEVMInterpreter(evm, vmConfig))
	evm.interpreter = evm.interpreters[0]

	return evm
}

// Cancel cancels any running EVM operation. This may be called concurrently and
// it's safe to be called multiple times.
func (evm *EVM) Cancel() {
	atomic.StoreInt32(&evm.abort, 1)
}

// Interpreter returns the current interpreter
func (evm *EVM) Interpreter() Interpreter {
	return evm.interpreter
}

// Call executes the contract associated with the addr with the given input as
// parameters. It also handles any necessary value transfer required and takes
// the necessary steps to create accounts and reverses the state in case of an
// execution error or failed value transfer.
func (evm *EVM) Call(caller ContractRef, addr common.Address, input []byte, gas uint64, value *big.Int) (ret []byte, leftOverGas uint64, err error) {
	if evm.vmConfig.NoRecursion && evm.depth > 0 {
		return nil, gas, nil
	}

	// Fail if we're trying to execute above the call depth limit
	if evm.depth > int(params.CallCreateDepth) {
		return nil, gas, ErrDepth
	}
	// Fail if we're trying to transfer more than the available balance
	if !evm.Context.CanTransfer(evm.StateDB, caller.Address(), value) {
		return nil, gas, ErrInsufficientBalance
	}

	var (
		to       = AccountRef(addr)
		snapshot = evm.StateDB.Snapshot()
	)
	if !evm.StateDB.Exist(addr) {
		precompiles := PrecompiledContractsHomestead
		if evm.ChainConfig().IsByzantium(evm.BlockNumber) {
			precompiles = PrecompiledContractsByzantium
		}
		if precompiles[addr] == nil && evm.ChainConfig().IsEIP158(evm.BlockNumber) && value.Sign() == 0 {
			// Calling a non existing account, don't do anything, but ping the tracer
			if evm.vmConfig.Debug && evm.depth == 0 {
				evm.vmConfig.Tracer.CaptureStart(caller.Address(), addr, false, input, gas, value)
				evm.vmConfig.Tracer.CaptureEnd(ret, 0, 0, nil)
			}
			return nil, gas, nil
		}
		evm.StateDB.CreateAccount(addr)
	}
	gas, err = evm.TobinTransfer(evm.StateDB, caller.Address(), to.Address(), gas, value)
	if err != nil {
		log.Debug("Failed to transfer with tobin tax", "err", err)
		return nil, gas, err
	}
	// Initialise a new contract and set the code that is to be used by the EVM.
	// The contract is a scoped environment for this execution context only.
	contract := NewContract(caller, to, value, gas)
	contract.SetCallCode(&addr, evm.StateDB.GetCodeHash(addr), evm.StateDB.GetCode(addr))

	// Even if the account has no code, we need to continue because it might be a precompile
	start := time.Now()

	// Capture the tracer start/end events in debug mode
	if evm.vmConfig.Debug && evm.depth == 0 {
		evm.vmConfig.Tracer.CaptureStart(caller.Address(), addr, false, input, gas, value)

		defer func() { // Lazy evaluation of the parameters
			evm.vmConfig.Tracer.CaptureEnd(ret, gas-contract.Gas, time.Since(start), err)
		}()
	}
	ret, err = run(evm, contract, input, false)

	// When an error was returned by the EVM or when setting the creation code
	// above we revert to the snapshot and consume any gas remaining. Additionally
	// when we're in homestead this also counts for code storage gas errors.
	if err != nil {
		evm.StateDB.RevertToSnapshot(snapshot)
		if err != errExecutionReverted {
			contract.UseGas(contract.Gas)
		}
	}
	return ret, contract.Gas, err
}

// CallCode executes the contract associated with the addr with the given input
// as parameters. It also handles any necessary value transfer required and takes
// the necessary steps to create accounts and reverses the state in case of an
// execution error or failed value transfer.
//
// CallCode differs from Call in the sense that it executes the given address'
// code with the caller as context.
func (evm *EVM) CallCode(caller ContractRef, addr common.Address, input []byte, gas uint64, value *big.Int) (ret []byte, leftOverGas uint64, err error) {
	if evm.vmConfig.NoRecursion && evm.depth > 0 {
		return nil, gas, nil
	}

	// Fail if we're trying to execute above the call depth limit
	if evm.depth > int(params.CallCreateDepth) {
		return nil, gas, ErrDepth
	}
	// Fail if we're trying to transfer more than the available balance
	if !evm.CanTransfer(evm.StateDB, caller.Address(), value) {
		return nil, gas, ErrInsufficientBalance
	}

	var (
		snapshot = evm.StateDB.Snapshot()
		to       = AccountRef(caller.Address())
	)
	// initialise a new contract and set the code that is to be used by the
	// EVM. The contract is a scoped environment for this execution context
	// only.
	contract := NewContract(caller, to, value, gas)
	contract.SetCallCode(&addr, evm.StateDB.GetCodeHash(addr), evm.StateDB.GetCode(addr))

	ret, err = run(evm, contract, input, false)
	if err != nil {
		evm.StateDB.RevertToSnapshot(snapshot)
		if err != errExecutionReverted {
			contract.UseGas(contract.Gas)
		}
	}
	return ret, contract.Gas, err
}

// DelegateCall executes the contract associated with the addr with the given input
// as parameters. It reverses the state in case of an execution error.
//
// DelegateCall differs from CallCode in the sense that it executes the given address'
// code with the caller as context and the caller is set to the caller of the caller.
func (evm *EVM) DelegateCall(caller ContractRef, addr common.Address, input []byte, gas uint64) (ret []byte, leftOverGas uint64, err error) {
	if evm.vmConfig.NoRecursion && evm.depth > 0 {
		return nil, gas, nil
	}
	// Fail if we're trying to execute above the call depth limit
	if evm.depth > int(params.CallCreateDepth) {
		return nil, gas, ErrDepth
	}

	var (
		snapshot = evm.StateDB.Snapshot()
		to       = AccountRef(caller.Address())
	)

	// Initialise a new contract and make initialise the delegate values
	contract := NewContract(caller, to, nil, gas).AsDelegate()
	contract.SetCallCode(&addr, evm.StateDB.GetCodeHash(addr), evm.StateDB.GetCode(addr))

	ret, err = run(evm, contract, input, false)
	if err != nil {
		evm.StateDB.RevertToSnapshot(snapshot)
		if err != errExecutionReverted {
			contract.UseGas(contract.Gas)
		}
	}
	return ret, contract.Gas, err
}

// StaticCall executes the contract associated with the addr with the given input
// as parameters while disallowing any modifications to the state during the call.
// Opcodes that attempt to perform such modifications will result in exceptions
// instead of performing the modifications.
func (evm *EVM) StaticCall(caller ContractRef, addr common.Address, input []byte, gas uint64) (ret []byte, leftOverGas uint64, err error) {
	if evm.vmConfig.NoRecursion && evm.depth > 0 {
		return nil, gas, nil
	}
	// Fail if we're trying to execute above the call depth limit
	if evm.depth > int(params.CallCreateDepth) {
		return nil, gas, ErrDepth
	}

	var (
		to       = AccountRef(addr)
		snapshot = evm.StateDB.Snapshot()
	)
	// Initialise a new contract and set the code that is to be used by the
	// EVM. The contract is a scoped environment for this execution context
	// only.
	contract := NewContract(caller, to, new(big.Int), gas)
	contract.SetCallCode(&addr, evm.StateDB.GetCodeHash(addr), evm.StateDB.GetCode(addr))

	// We do an AddBalance of zero here, just in order to trigger a touch.
	// This doesn't matter on Mainnet, where all empties are gone at the time of Byzantium,
	// but is the correct thing to do and matters on other networks, in tests, and potential
	// future scenarios
	evm.StateDB.AddBalance(addr, bigZero)

	// When an error was returned by the EVM or when setting the creation code
	// above we revert to the snapshot and consume any gas remaining. Additionally
	// when we're in Homestead this also counts for code storage gas errors.
	ret, err = run(evm, contract, input, true)
	if err != nil {
		evm.StateDB.RevertToSnapshot(snapshot)
		if err != errExecutionReverted {
			contract.UseGas(contract.Gas)
		}
	}
	return ret, contract.Gas, err
}

type codeAndHash struct {
	code []byte
	hash common.Hash
}

func (c *codeAndHash) Hash() common.Hash {
	if c.hash == (common.Hash{}) {
		c.hash = crypto.Keccak256Hash(c.code)
	}
	return c.hash
}

// create creates a new contract using code as deployment code.
func (evm *EVM) create(caller ContractRef, codeAndHash *codeAndHash, gas uint64, value *big.Int, address common.Address) ([]byte, common.Address, uint64, error) {
	// Depth check execution. Fail if we're trying to execute above the
	// limit.
	if evm.depth > int(params.CallCreateDepth) {
		return nil, common.Address{}, gas, ErrDepth
	}
	if !evm.CanTransfer(evm.StateDB, caller.Address(), value) {
		return nil, common.Address{}, gas, ErrInsufficientBalance
	}
	nonce := evm.StateDB.GetNonce(caller.Address())
	evm.StateDB.SetNonce(caller.Address(), nonce+1)

	// Ensure there's no existing contract already at the designated address
	contractHash := evm.StateDB.GetCodeHash(address)
	if evm.StateDB.GetNonce(address) != 0 || (contractHash != (common.Hash{}) && contractHash != emptyCodeHash) {
		return nil, common.Address{}, 0, ErrContractAddressCollision
	}
	// Create a new account on the state
	snapshot := evm.StateDB.Snapshot()
	evm.StateDB.CreateAccount(address)
	if evm.ChainConfig().IsEIP158(evm.BlockNumber) {
		evm.StateDB.SetNonce(address, 1)
	}
	gas, err := evm.TobinTransfer(evm.StateDB, caller.Address(), address, gas, value)
	if err != nil {
		log.Error("TobinTransfer failed", "error", err)
		return nil, address, gas, err
	}

	// initialise a new contract and set the code that is to be used by the
	// EVM. The contract is a scoped environment for this execution context
	// only.
	contract := NewContract(caller, AccountRef(address), value, gas)
	contract.SetCodeOptionalHash(&address, codeAndHash)

	if evm.vmConfig.NoRecursion && evm.depth > 0 {
		return nil, address, gas, nil
	}

	if evm.vmConfig.Debug && evm.depth == 0 {
		evm.vmConfig.Tracer.CaptureStart(caller.Address(), address, true, codeAndHash.code, gas, value)
	}
	start := time.Now()

	ret, err := run(evm, contract, nil, false)

	// check whether the max code size has been exceeded
	maxCodeSizeExceeded := evm.ChainConfig().IsEIP158(evm.BlockNumber) && len(ret) > params.MaxCodeSize
	// if the contract creation ran successfully and no errors were returned
	// calculate the gas required to store the code. If the code could not
	// be stored due to not enough gas set an error and let it be handled
	// by the error checking condition below.
	if err == nil && !maxCodeSizeExceeded {
		createDataGas := uint64(len(ret)) * params.CreateDataGas
		if contract.UseGas(createDataGas) {
			evm.StateDB.SetCode(address, ret)
		} else {
			err = ErrCodeStoreOutOfGas
		}
	}

	// When an error was returned by the EVM or when setting the creation code
	// above we revert to the snapshot and consume any gas remaining. Additionally
	// when we're in homestead this also counts for code storage gas errors.
	if maxCodeSizeExceeded || (err != nil && (evm.ChainConfig().IsHomestead(evm.BlockNumber) || err != ErrCodeStoreOutOfGas)) {
		evm.StateDB.RevertToSnapshot(snapshot)
		if err != errExecutionReverted {
			contract.UseGas(contract.Gas)
		}
	}
	// Assign err if contract code size exceeds the max while the err is still empty.
	if maxCodeSizeExceeded && err == nil {
		err = errMaxCodeSizeExceeded
	}
	if evm.vmConfig.Debug && evm.depth == 0 {
		evm.vmConfig.Tracer.CaptureEnd(ret, gas-contract.Gas, time.Since(start), err)
	}
	return ret, address, contract.Gas, err

}

// Create creates a new contract using code as deployment code.
func (evm *EVM) Create(caller ContractRef, code []byte, gas uint64, value *big.Int) (ret []byte, contractAddr common.Address, leftOverGas uint64, err error) {
	contractAddr = crypto.CreateAddress(caller.Address(), evm.StateDB.GetNonce(caller.Address()))
	return evm.create(caller, &codeAndHash{code: code}, gas, value, contractAddr)
}

// Create2 creates a new contract using code as deployment code.
//
// The different between Create2 with Create is Create2 uses sha3(0xff ++ msg.sender ++ salt ++ sha3(init_code))[12:]
// instead of the usual sender-and-nonce-hash as the address where the contract is initialized at.
func (evm *EVM) Create2(caller ContractRef, code []byte, gas uint64, endowment *big.Int, salt *big.Int) (ret []byte, contractAddr common.Address, leftOverGas uint64, err error) {
	codeAndHash := &codeAndHash{code: code}
	contractAddr = crypto.CreateAddress2(caller.Address(), common.BigToHash(salt), codeAndHash.Hash().Bytes())
	return evm.create(caller, codeAndHash, gas, endowment, contractAddr)
}

// ChainConfig returns the environment's chain configuration
func (evm *EVM) ChainConfig() *params.ChainConfig { return evm.chainConfig }

func getOrComputeTobinTaxFunctionSelector() []byte {
	// Function is "getOrComputeTobinTax()"
	// selector is first 4 bytes of keccak256 of "getOrComputeTobinTax()"
	// Source:
	// pip3 install pyethereum
	// python3 -c 'from ethereum.utils import sha3; print(sha3("getOrComputeTobinTax()")[0:4].hex())'
	return hexutil.MustDecode("0x17f9a6f7")
}

// TobinTransfer performs a transfer that takes a tax from the sent amount and gives it to the reserve
func (evm *EVM) TobinTransfer(db StateDB, sender, recipient common.Address, gas uint64, amount *big.Int) (leftOverGas uint64, err error) {
<<<<<<< HEAD
	if amount.Cmp(big.NewInt(0)) != 0 && evm.Context.ReserveAddress != nil {
		ret, gas, err := evm.Call(AccountRef(sender), *evm.Context.ReserveAddress, getTobinTaxFunctionSelector(), gas, big.NewInt(0))
=======
	if amount.Cmp(big.NewInt(0)) != 0 {
		ret, gas, err := evm.Call(AccountRef(sender), params.ReserveAddress, getOrComputeTobinTaxFunctionSelector(), gas, big.NewInt(0))
>>>>>>> 9da52056
		if err != nil {
			return gas, err
		}

		// Expected size of ret is 64 bytes because getOrComputeTobinTax() returns two uint256 values,
		// each of which is equivalent to 32 bytes
		if binary.Size(ret) == 64 {
			numerator := new(big.Int).SetBytes(ret[0:32])
			denominator := new(big.Int).SetBytes(ret[32:64])
			tobinTax := new(big.Int).Div(new(big.Int).Mul(numerator, amount), denominator)

			evm.Context.Transfer(db, sender, recipient, new(big.Int).Sub(amount, tobinTax))
			evm.Context.Transfer(db, sender, *evm.Context.ReserveAddress, tobinTax)
			return gas, nil
		}
	}
	// Complete a normal transfer if the amount is 0 or the tobin tax value is unable to be fetched and parsed.
	// We transfer even when the amount is 0 because state trie clearing [EIP161] is necessary at the end of a transaction
	evm.Context.Transfer(db, sender, recipient, amount)
	return gas, nil
}<|MERGE_RESOLUTION|>--- conflicted
+++ resolved
@@ -503,13 +503,8 @@
 
 // TobinTransfer performs a transfer that takes a tax from the sent amount and gives it to the reserve
 func (evm *EVM) TobinTransfer(db StateDB, sender, recipient common.Address, gas uint64, amount *big.Int) (leftOverGas uint64, err error) {
-<<<<<<< HEAD
 	if amount.Cmp(big.NewInt(0)) != 0 && evm.Context.ReserveAddress != nil {
-		ret, gas, err := evm.Call(AccountRef(sender), *evm.Context.ReserveAddress, getTobinTaxFunctionSelector(), gas, big.NewInt(0))
-=======
-	if amount.Cmp(big.NewInt(0)) != 0 {
-		ret, gas, err := evm.Call(AccountRef(sender), params.ReserveAddress, getOrComputeTobinTaxFunctionSelector(), gas, big.NewInt(0))
->>>>>>> 9da52056
+		ret, gas, err := evm.Call(AccountRef(sender), *evm.Context.ReserveAddress, getOrComputeTobinTaxFunctionSelector, gas, big.NewInt(0))
 		if err != nil {
 			return gas, err
 		}
