// Copyright 2017 The go-ethereum Authors
// This file is part of the go-ethereum library.
//
// The go-ethereum library is free software: you can redistribute it and/or modify
// it under the terms of the GNU Lesser General Public License as published by
// the Free Software Foundation, either version 3 of the License, or
// (at your option) any later version.
//
// The go-ethereum library is distributed in the hope that it will be useful,
// but WITHOUT ANY WARRANTY; without even the implied warranty of
// MERCHANTABILITY or FITNESS FOR A PARTICULAR PURPOSE. See the
// GNU Lesser General Public License for more details.
//
// You should have received a copy of the GNU Lesser General Public License
// along with the go-ethereum library. If not, see <http://www.gnu.org/licenses/>.

package istanbul

import (
	"math/big"
	"time"

	"github.com/ethereum/go-ethereum/accounts"
	"github.com/ethereum/go-ethereum/common"
	"github.com/ethereum/go-ethereum/event"
	"github.com/ethereum/go-ethereum/p2p/enode"
)

// SignerFn is a signer callback function to request a hash to be signed by a
// backing account.
type SignerFn func(accounts.Account, []byte) ([]byte, error)

// Backend provides application specific functions for Istanbul core
type Backend interface {
	// Address returns the owner's address
	Address() common.Address

	// Enode returns the owner's enode
	Enode() *enode.Node

	// Validators returns the validator set
	Validators(proposal Proposal) ValidatorSet

	// EventMux returns the event mux in backend
	EventMux() *event.TypeMux

	// Broadcast sends a message to all validators (include self)
	Broadcast(valSet ValidatorSet, payload []byte) error

	// Gossip sends a message to all validators (exclude self)
	Gossip(valSet ValidatorSet, payload []byte, msgCode uint64, ignoreCache bool) error

	// Commit delivers an approved proposal to backend.
	// The delivered proposal will be put into blockchain.
	Commit(proposal Proposal, seals [][]byte) error

	// Verify verifies the proposal. If a consensus.ErrFutureBlock error is returned,
	// the time difference of the proposal and current time is also returned.
	Verify(Proposal, Validator) (time.Duration, error)

	// Sign signs input data with the backend's private key
	Sign([]byte) ([]byte, error)

	// CheckSignature verifies the signature by checking if it's signed by
	// the given validator
	CheckSignature(data []byte, addr common.Address, sig []byte) error

	// LastProposal retrieves latest committed proposal and the address of proposer
	LastProposal() (Proposal, common.Address)

	// HasProposal checks if the combination of the given hash and height matches any existing blocks
	HasProposal(hash common.Hash, number *big.Int) bool

	// GetProposer returns the proposer of the given block height
	GetProposer(number uint64) common.Address

	// ParentValidators returns the validator set of the given proposal's parent block
	ParentValidators(proposal Proposal) ValidatorSet

	// HasBadProposal returns whether the block with the hash is a bad block
	HasBadProposal(hash common.Hash) bool

<<<<<<< HEAD
	// IsKnownMessage returns whether the message has been seen before
	IsKnownMessage(msg Message) bool
=======
	// AddValidatorPeer adds a validator peer
	AddValidatorPeer(enodeURL string)

	// RemoveValidatorPeer removes a validator peer
	RemoveValidatorPeer(enodeURL string)

	// Get's all of the validator peers' enodeURL
	GetValidatorPeers() []string

	// RefreshValPeers will connect all all the validators in the valset and disconnect validator peers that are not in the set
	RefreshValPeers(valset ValidatorSet)

	// Authorize injects a private key into the consensus engine.
	Authorize(address common.Address, signFn SignerFn)
>>>>>>> 58a4453c
}<|MERGE_RESOLUTION|>--- conflicted
+++ resolved
@@ -80,10 +80,9 @@
 	// HasBadProposal returns whether the block with the hash is a bad block
 	HasBadProposal(hash common.Hash) bool
 
-<<<<<<< HEAD
 	// IsKnownMessage returns whether the message has been seen before
 	IsKnownMessage(msg Message) bool
-=======
+
 	// AddValidatorPeer adds a validator peer
 	AddValidatorPeer(enodeURL string)
 
@@ -98,5 +97,4 @@
 
 	// Authorize injects a private key into the consensus engine.
 	Authorize(address common.Address, signFn SignerFn)
->>>>>>> 58a4453c
 }