// Copyright 2017 The go-ethereum Authors
// This file is part of the go-ethereum library.
//
// The go-ethereum library is free software: you can redistribute it and/or modify
// it under the terms of the GNU Lesser General Public License as published by
// the Free Software Foundation, either version 3 of the License, or
// (at your option) any later version.
//
// The go-ethereum library is distributed in the hope that it will be useful,
// but WITHOUT ANY WARRANTY; without even the implied warranty of
// MERCHANTABILITY or FITNESS FOR A PARTICULAR PURPOSE. See the
// GNU Lesser General Public License for more details.
//
// You should have received a copy of the GNU Lesser General Public License
// along with the go-ethereum library. If not, see <http://www.gnu.org/licenses/>.

package core

import (
	"crypto/ecdsa"
	"math/big"
	"testing"
	"time"

	"github.com/ethereum/go-ethereum/common"
	"github.com/ethereum/go-ethereum/consensus/istanbul"
	"github.com/ethereum/go-ethereum/consensus/istanbul/validator"
	"github.com/ethereum/go-ethereum/crypto"
	"github.com/ethereum/go-ethereum/ethdb"
	"github.com/ethereum/go-ethereum/event"
	elog "github.com/ethereum/go-ethereum/log"
	"github.com/ethereum/go-ethereum/p2p/enode"
)

var testLogger = elog.New()

type testSystemBackend struct {
	id  uint64
	sys *testSystem

	engine Engine
	peers  istanbul.ValidatorSet
	events *event.TypeMux

	committedMsgs []testCommittedMsgs
	sentMsgs      [][]byte // store the message when Send is called by core

	address    common.Address
	privateKey ecdsa.PrivateKey
	db         ethdb.Database
}

type testCommittedMsgs struct {
	commitProposal istanbul.Proposal
	committedSeals [][]byte
}

// ==============================================
//
// define the functions that needs to be provided for Istanbul.

func (self *testSystemBackend) Authorize(address common.Address, _ istanbul.SignerFn) {
	self.address = address
	self.engine.SetAddress(address)
}

func (self *testSystemBackend) Address() common.Address {
	return self.address
}

// Peers returns all connected peers
func (self *testSystemBackend) Validators(proposal istanbul.Proposal) istanbul.ValidatorSet {
	return self.peers
}

func (self *testSystemBackend) EventMux() *event.TypeMux {
	return self.events
}

func (self *testSystemBackend) Send(message []byte, target common.Address) error {
	testLogger.Info("enqueuing a message...", "address", self.Address())
	self.sentMsgs = append(self.sentMsgs, message)
	self.sys.queuedMessage <- istanbul.MessageEvent{
		Payload: message,
	}
	return nil
}

func (self *testSystemBackend) Broadcast(valSet istanbul.ValidatorSet, message []byte) error {
	testLogger.Info("enqueuing a message...", "address", self.Address())
	self.sentMsgs = append(self.sentMsgs, message)
	self.sys.queuedMessage <- istanbul.MessageEvent{
		Payload: message,
	}
	return nil
}
func (self *testSystemBackend) Gossip(valSet istanbul.ValidatorSet, message []byte, msgCode uint64, ignoreCache bool) error {
	testLogger.Warn("not sign any data")
	return nil
}

func (self *testSystemBackend) Commit(proposal istanbul.Proposal, seals [][]byte) error {
	testLogger.Info("commit message", "address", self.Address())
	self.committedMsgs = append(self.committedMsgs, testCommittedMsgs{
		commitProposal: proposal,
		committedSeals: seals,
	})

	// fake new head events
	go self.events.Post(istanbul.FinalCommittedEvent{})
	return nil
}

func (self *testSystemBackend) Verify(proposal istanbul.Proposal, src istanbul.Validator) (time.Duration, error) {
	return 0, nil
}

func (self *testSystemBackend) Sign(data []byte) ([]byte, error) {
	hashData := crypto.Keccak256(data)
	return crypto.Sign(hashData, &self.privateKey)
}

func (self *testSystemBackend) CheckSignature([]byte, common.Address, []byte) error {
	return nil
}

func (self *testSystemBackend) CheckValidatorSignature(data []byte, sig []byte) (common.Address, error) {
	return istanbul.CheckValidatorSignature(self.peers, data, sig)
}

func (self *testSystemBackend) Hash(b interface{}) common.Hash {
	return common.BytesToHash([]byte("Test"))
}

func (self *testSystemBackend) NewRequest(request istanbul.Proposal) {
	go self.events.Post(istanbul.RequestEvent{
		Proposal: request,
	})
}

func (self *testSystemBackend) HasBadProposal(hash common.Hash) bool {
	return false
}

func (self *testSystemBackend) IsKnownMessage(message istanbul.Message) bool {
	return false
}

func (self *testSystemBackend) LastProposal() (istanbul.Proposal, common.Address) {
	l := len(self.committedMsgs)
	if l > 0 {
		testLogger.Info("have proposal for block", "num", l)
		return self.committedMsgs[l-1].commitProposal, common.Address{}
	}
	testLogger.Info("do not have proposal for block", "num", 0)
	return makeBlock(0), common.Address{}
}

// Only block height 5 will return true
func (self *testSystemBackend) HasProposal(hash common.Hash, number *big.Int) bool {
	return number.Cmp(big.NewInt(5)) == 0
}

func (self *testSystemBackend) GetProposer(number uint64) common.Address {
	return common.Address{}
}

func (self *testSystemBackend) ParentValidators(proposal istanbul.Proposal) istanbul.ValidatorSet {
	return self.peers
}

func (self *testSystemBackend) finalizeAndReturnMessage(msg *istanbul.Message) (istanbul.Message, error) {
	message := new(istanbul.Message)
	data, err := self.engine.(*core).finalizeMessage(msg)
	if err != nil {
		return *message, err
	}
	err = message.FromPayload(data, self.engine.(*core).validateFn)
	return *message, err
}

func (self *testSystemBackend) getPrepareMessage(view istanbul.View, digest common.Hash) (istanbul.Message, error) {
	prepare := &istanbul.Subject{
		View:   &view,
		Digest: digest,
	}

	payload, err := Encode(prepare)
	if err != nil {
		return istanbul.Message{}, err
	}

	msg := &istanbul.Message{
		Code: istanbul.MsgPrepare,
		Msg:  payload,
	}

	return self.finalizeAndReturnMessage(msg)
}

func (self *testSystemBackend) getCommitMessage(view istanbul.View, proposal istanbul.Proposal) (istanbul.Message, error) {
	commit := &istanbul.Subject{
		View:   &view,
		Digest: proposal.Hash(),
	}

	payload, err := Encode(commit)
	if err != nil {
		return istanbul.Message{}, err
	}

	msg := &istanbul.Message{
		Code: istanbul.MsgCommit,
		Msg:  payload,
	}

	// We swap in the provided proposal so that the message is finalized for the provided proposal
	// and not for the current preprepare.
	cachePreprepare := self.engine.(*core).current.Preprepare
	self.engine.(*core).current.Preprepare = &istanbul.Preprepare{
		View:     &view,
		Proposal: proposal,
	}
	message, err := self.finalizeAndReturnMessage(msg)
	self.engine.(*core).current.Preprepare = cachePreprepare
	return message, err
}

func (self *testSystemBackend) getRoundChangeMessage(view istanbul.View, preparedCert istanbul.PreparedCertificate) (istanbul.Message, error) {
	rc := &istanbul.RoundChange{
		View:                &view,
		PreparedCertificate: preparedCert,
	}

	payload, err := Encode(rc)
	if err != nil {
		return istanbul.Message{}, err
	}

	msg := &istanbul.Message{
		Code: istanbul.MsgRoundChange,
		Msg:  payload,
	}

	return self.finalizeAndReturnMessage(msg)
}

<<<<<<< HEAD
=======
func (self *testSystemBackend) AddValidatorPeer(enodeURL string) {}

func (self *testSystemBackend) RemoveValidatorPeer(enodeURL string) {}

func (self *testSystemBackend) GetValidatorPeers() []string {
	return nil
}

func (self *testSystemBackend) Enode() *enode.Node {
	return nil
}

func (self *testSystemBackend) RefreshValPeers(valSet istanbul.ValidatorSet) {}

>>>>>>> 2d5da658
// ==============================================
//
// define the struct that need to be provided for integration tests.

type testSystem struct {
	backends []*testSystemBackend
	f        uint64

	queuedMessage chan istanbul.MessageEvent
	quit          chan struct{}
}

func newTestSystem(n, f uint64) *testSystem {
	testLogger.SetHandler(elog.StdoutHandler)
	return &testSystem{
		backends: make([]*testSystemBackend, n),
		f:        f,

		queuedMessage: make(chan istanbul.MessageEvent),
		quit:          make(chan struct{}),
	}
}

func generateValidators(n int) ([]common.Address, []ecdsa.PrivateKey) {
	vals := make([]common.Address, 0)
	privateKeys := make([]ecdsa.PrivateKey, 0)
	for i := 0; i < n; i++ {
		privateKey, _ := crypto.GenerateKey()
		vals = append(vals, crypto.PubkeyToAddress(privateKey.PublicKey))
		privateKeys = append(privateKeys, *privateKey)
	}
	return vals, privateKeys
}

func newTestValidatorSet(n int) istanbul.ValidatorSet {
	addresses, _ := generateValidators(n)
	return validator.NewSet(addresses, istanbul.RoundRobin)
}

func NewTestSystemWithBackend(n, f uint64) *testSystem {
	return NewTestSystemWithBackendAndCurrentRoundState(n, f, func(vset istanbul.ValidatorSet) *roundState {
		return newRoundState(&istanbul.View{
			Round:    big.NewInt(0),
			Sequence: big.NewInt(1),
		}, vset, nil, nil, istanbul.EmptyPreparedCertificate(), func(hash common.Hash) bool {
			return false
		})
	})
}

// FIXME: int64 is needed for N and F
func NewTestSystemWithBackendAndCurrentRoundState(n, f uint64, getRoundState func(vset istanbul.ValidatorSet) *roundState) *testSystem {
	testLogger.SetHandler(elog.StdoutHandler)

	addrs, privateKeys := generateValidators(int(n))
	sys := newTestSystem(n, f)
	config := istanbul.DefaultConfig
	// Addresses are sorted in the validator set, we make a mapping here
	// so we can fetch the private key for each validator.
	privateKeyMap := make(map[common.Address]ecdsa.PrivateKey)
	for i := uint64(0); i < n; i++ {
		privateKeyMap[addrs[i]] = privateKeys[i]
	}

	for i := uint64(0); i < n; i++ {
		vset := validator.NewSet(addrs, istanbul.RoundRobin)
		backend := sys.NewBackend(i)
		backend.peers = vset
		backend.address = vset.GetByIndex(i).Address()
		backend.privateKey = privateKeyMap[backend.address]

		core := New(backend, config).(*core)
		core.state = StateAcceptRequest
		core.current = getRoundState(vset)
		core.roundChangeSet = newRoundChangeSet(vset)
		core.valSet = vset
		core.logger = testLogger
		core.validateFn = backend.CheckValidatorSignature

		backend.engine = core
	}

	return sys
}

// listen will consume messages from queue and deliver a message to core
func (t *testSystem) listen() {
	for {
		select {
		case <-t.quit:
			return
		case queuedMessage := <-t.queuedMessage:
			testLogger.Info("consuming a queue message...")
			for _, backend := range t.backends {
				go backend.EventMux().Post(queuedMessage)
			}
		}
	}
}

// Run will start system components based on given flag, and returns a closer
// function that caller can control lifecycle
//
// Given a true for core if you want to initialize core engine.
func (t *testSystem) Run(core bool) func() {
	for _, b := range t.backends {
		if core {
			b.engine.Start() // start Istanbul core
		}
	}

	go t.listen()
	closer := func() { t.stop(core) }
	return closer
}

func (t *testSystem) stop(core bool) {
	close(t.quit)

	for _, b := range t.backends {
		if core {
			b.engine.Stop()
		}
	}
}

func (t *testSystem) NewBackend(id uint64) *testSystemBackend {
	// assume always success
	ethDB := ethdb.NewMemDatabase()
	backend := &testSystemBackend{
		id:     id,
		sys:    t,
		events: new(event.TypeMux),
		db:     ethDB,
	}

	t.backends[id] = backend
	return backend
}

func (t *testSystem) F() uint64 {
	return t.f
}

func (sys *testSystem) getPreparedCertificate(t *testing.T, view istanbul.View, proposal istanbul.Proposal) istanbul.PreparedCertificate {
	preparedCertificate := istanbul.PreparedCertificate{
		Proposal:                proposal,
		PrepareOrCommitMessages: []istanbul.Message{},
	}
	for i, backend := range sys.backends {
		if uint64(i) == 2*sys.F()+1 {
			break
		}
		var err error
		var msg istanbul.Message
		if i%2 == 0 {
			msg, err = backend.getPrepareMessage(view, proposal.Hash())
		} else {
			msg, err = backend.getCommitMessage(view, proposal)
		}
		if err != nil {
			t.Errorf("Failed to create message %v: %v", i, err)
		}
		preparedCertificate.PrepareOrCommitMessages = append(preparedCertificate.PrepareOrCommitMessages, msg)
	}
	return preparedCertificate
}

func (sys *testSystem) getRoundChangeCertificate(t *testing.T, view istanbul.View, preparedCertificate istanbul.PreparedCertificate) istanbul.RoundChangeCertificate {
	var roundChangeCertificate istanbul.RoundChangeCertificate
	for i, backend := range sys.backends {
		if uint64(i) == 2*sys.F()+1 {
			break
		}
		msg, err := backend.getRoundChangeMessage(view, preparedCertificate)
		if err != nil {
			t.Errorf("Failed to create ROUND CHANGE message: %v", err)
		}
		roundChangeCertificate.RoundChangeMessages = append(roundChangeCertificate.RoundChangeMessages, msg)
	}
	return roundChangeCertificate
}

// ==============================================
//
// helper functions.

func getPublicKeyAddress(privateKey *ecdsa.PrivateKey) common.Address {
	return crypto.PubkeyToAddress(privateKey.PublicKey)
}<|MERGE_RESOLUTION|>--- conflicted
+++ resolved
@@ -245,8 +245,6 @@
 	return self.finalizeAndReturnMessage(msg)
 }
 
-<<<<<<< HEAD
-=======
 func (self *testSystemBackend) AddValidatorPeer(enodeURL string) {}
 
 func (self *testSystemBackend) RemoveValidatorPeer(enodeURL string) {}
@@ -261,7 +259,6 @@
 
 func (self *testSystemBackend) RefreshValPeers(valSet istanbul.ValidatorSet) {}
 
->>>>>>> 2d5da658
 // ==============================================
 //
 // define the struct that need to be provided for integration tests.
