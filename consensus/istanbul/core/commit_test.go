// Copyright 2017 The go-ethereum Authors
// This file is part of the go-ethereum library.
//
// The go-ethereum library is free software: you can redistribute it and/or modify
// it under the terms of the GNU Lesser General Public License as published by
// the Free Software Foundation, either version 3 of the License, or
// (at your option) any later version.
//
// The go-ethereum library is distributed in the hope that it will be useful,
// but WITHOUT ANY WARRANTY; without even the implied warranty of
// MERCHANTABILITY or FITNESS FOR A PARTICULAR PURPOSE. See the
// GNU Lesser General Public License for more details.
//
// You should have received a copy of the GNU Lesser General Public License
// along with the go-ethereum library. If not, see <http://www.gnu.org/licenses/>.

package core

import (
	"math/big"
	"testing"

	"github.com/celo-org/bls-zexe/go"
	"github.com/ethereum/go-ethereum/common"
	"github.com/ethereum/go-ethereum/consensus/istanbul"
	"github.com/ethereum/go-ethereum/consensus/istanbul/validator"
	"github.com/ethereum/go-ethereum/crypto"
	"github.com/ethereum/go-ethereum/crypto/bls"
)

func TestHandleCommit(t *testing.T) {
	N := uint64(4)
	F := uint64(1)

	proposal := newTestProposal()
	expectedSubject := &istanbul.Subject{
		View: &istanbul.View{
			Round:    big.NewInt(0),
			Sequence: proposal.Number(),
		},
		Digest: proposal.Hash(),
	}

	testCases := []struct {
		system      *testSystem
		expectedErr error
	}{
		{
			// normal case
			func() *testSystem {
				sys := NewTestSystemWithBackend(N, F)

				for i, backend := range sys.backends {
					c := backend.engine.(*core)
					c.valSet = backend.peers
					c.current = newTestRoundState(
						&istanbul.View{
							Round:    big.NewInt(0),
							Sequence: big.NewInt(1),
						},
						c.valSet,
					)

					if i == 0 {
						// replica 0 is the proposer
						c.state = StatePrepared
					}
				}
				return sys
			}(),
			nil,
		},
		{
			// future message
			func() *testSystem {
				sys := NewTestSystemWithBackend(N, F)

				for i, backend := range sys.backends {
					c := backend.engine.(*core)
					c.valSet = backend.peers
					if i == 0 {
						// replica 0 is the proposer
						c.current = newTestRoundState(
							expectedSubject.View,
							c.valSet,
						)
						c.state = StatePreprepared
					} else {
						c.current = newTestRoundState(
							&istanbul.View{
								Round:    big.NewInt(2),
								Sequence: big.NewInt(3),
							},
							c.valSet,
						)
					}
				}
				return sys
			}(),
			errFutureMessage,
		},
		{
			// subject not match
			func() *testSystem {
				sys := NewTestSystemWithBackend(N, F)

				for i, backend := range sys.backends {
					c := backend.engine.(*core)
					c.valSet = backend.peers
					if i == 0 {
						// replica 0 is the proposer
						c.current = newTestRoundState(
							expectedSubject.View,
							c.valSet,
						)
						c.state = StatePreprepared
					} else {
						c.current = newTestRoundState(
							&istanbul.View{
								Round:    big.NewInt(0),
								Sequence: big.NewInt(0),
							},
							c.valSet,
						)
					}
				}
				return sys
			}(),
			errOldMessage,
		},
		{
			// jump state
			func() *testSystem {
				sys := NewTestSystemWithBackend(N, F)

				for i, backend := range sys.backends {
					c := backend.engine.(*core)
					c.valSet = backend.peers
					c.current = newTestRoundState(
						&istanbul.View{
							Round:    big.NewInt(0),
							Sequence: proposal.Number(),
						},
						c.valSet,
					)

					// only replica0 stays at StatePreprepared
					// other replicas are at StatePrepared
					if i != 0 {
						c.state = StatePrepared
					} else {
						c.state = StatePreprepared
					}
				}
				return sys
			}(),
			nil,
		},
		// TODO: double send message
	}

OUTER:
	for _, test := range testCases {
		test.system.Run(false)

		v0 := test.system.backends[0]
		r0 := v0.engine.(*core)

		for i, v := range test.system.backends {
			validator := r0.valSet.GetByIndex(uint64(i))

			privateKey, _ := bls.DeserializePrivateKey(test.system.validatorsKeys[i])
			defer privateKey.Destroy()

			hash := PrepareCommittedSeal(v.engine.(*core).current.Proposal().Hash())
			signature, _ := privateKey.SignMessage(hash, []byte{}, false)
			defer signature.Destroy()
			signatureBytes, _ := signature.Serialize()
			m, _ := Encode(v.engine.(*core).current.Subject())
			if err := r0.handleCommit(&message{
				Code:          msgCommit,
				Msg:           m,
				Address:       validator.Address(),
				Signature:     []byte{},
				CommittedSeal: signatureBytes,
			}, validator); err != nil {
				if err != test.expectedErr {
					t.Errorf("error mismatch: have %v, want %v", err, test.expectedErr)
				}
				if r0.current.IsHashLocked() {
					t.Errorf("block should not be locked")
				}
				continue OUTER
			}
		}

		// prepared is normal case
		if r0.state != StateCommitted {
			// There are not enough commit messages in core
			if r0.state != StatePrepared {
				t.Errorf("state mismatch: have %v, want %v", r0.state, StatePrepared)
			}
			if r0.current.Commits.Size() > r0.valSet.MinQuorumSize() {
				t.Errorf("the size of commit messages should be less than %v", r0.valSet.MinQuorumSize())
			}
			if r0.current.IsHashLocked() {
				t.Errorf("block should not be locked")
			}
			continue
		}

		// core should have min quorum size prepare messages
		if r0.current.Commits.Size() < r0.valSet.MinQuorumSize() {
			t.Errorf("the size of commit messages should be greater than or equal to minQuorumSize: size %v", r0.current.Commits.Size())
		}

		// check signatures large than MinQuorumSize
		signedCount := 0
		for i := 0; i < r0.valSet.Size(); i++ {
			if v0.committedMsgs[0].bitmap.Bit(i) == 1 {
				signedCount++
			}
		}
<<<<<<< HEAD
		if signedCount < r0.valSet.MinQuorumSize() {
			t.Errorf("the expected signed count should be greater than or equal to %v, but got %v", r0.valSet.MinQuorumSize(), signedCount)
=======

		if signedCount <= 2*r0.valSet.F() {
			t.Errorf("the expected signed count should be larger than %v, but got %v", 2*r0.valSet.F(), signedCount)
>>>>>>> b17db95c
		}
		if !r0.current.IsHashLocked() {
			t.Errorf("block should be locked")
		}
	}
}

// round is not checked for now
func TestVerifyCommit(t *testing.T) {
	// for log purpose
	privateKey, _ := crypto.GenerateKey()
	blsPrivateKey, _ := blscrypto.ECDSAToBLS(privateKey)
	blsPublicKey, _ := blscrypto.PrivateToPublic(blsPrivateKey)
	peer := validator.New(getPublicKeyAddress(privateKey), blsPublicKey)
	valSet := validator.NewSet([]istanbul.ValidatorData{
		{
			peer.Address(),
			blsPublicKey,
		},
	}, istanbul.RoundRobin)

	sys := NewTestSystemWithBackend(uint64(1), uint64(0))

	testCases := []struct {
		expected   error
		commit     *istanbul.Subject
		roundState *roundState
	}{
		{
			// normal case
			expected: nil,
			commit: &istanbul.Subject{
				View:   &istanbul.View{Round: big.NewInt(0), Sequence: big.NewInt(0)},
				Digest: newTestProposal().Hash(),
			},
			roundState: newTestRoundState(
				&istanbul.View{Round: big.NewInt(0), Sequence: big.NewInt(0)},
				valSet,
			),
		},
		{
			// old message
			expected: errInconsistentSubject,
			commit: &istanbul.Subject{
				View:   &istanbul.View{Round: big.NewInt(0), Sequence: big.NewInt(0)},
				Digest: newTestProposal().Hash(),
			},
			roundState: newTestRoundState(
				&istanbul.View{Round: big.NewInt(1), Sequence: big.NewInt(1)},
				valSet,
			),
		},
		{
			// different digest
			expected: errInconsistentSubject,
			commit: &istanbul.Subject{
				View:   &istanbul.View{Round: big.NewInt(0), Sequence: big.NewInt(0)},
				Digest: common.BytesToHash([]byte("1234567890")),
			},
			roundState: newTestRoundState(
				&istanbul.View{Round: big.NewInt(1), Sequence: big.NewInt(1)},
				valSet,
			),
		},
		{
			// malicious package(lack of sequence)
			expected: errInconsistentSubject,
			commit: &istanbul.Subject{
				View:   &istanbul.View{Round: big.NewInt(0), Sequence: nil},
				Digest: newTestProposal().Hash(),
			},
			roundState: newTestRoundState(
				&istanbul.View{Round: big.NewInt(1), Sequence: big.NewInt(1)},
				valSet,
			),
		},
		{
			// wrong prepare message with same sequence but different round
			expected: errInconsistentSubject,
			commit: &istanbul.Subject{
				View:   &istanbul.View{Round: big.NewInt(1), Sequence: big.NewInt(0)},
				Digest: newTestProposal().Hash(),
			},
			roundState: newTestRoundState(
				&istanbul.View{Round: big.NewInt(0), Sequence: big.NewInt(0)},
				valSet,
			),
		},
		{
			// wrong prepare message with same round but different sequence
			expected: errInconsistentSubject,
			commit: &istanbul.Subject{
				View:   &istanbul.View{Round: big.NewInt(0), Sequence: big.NewInt(1)},
				Digest: newTestProposal().Hash(),
			},
			roundState: newTestRoundState(
				&istanbul.View{Round: big.NewInt(0), Sequence: big.NewInt(0)},
				valSet,
			),
		},
	}
	for i, test := range testCases {
		c := sys.backends[0].engine.(*core)
		c.current = test.roundState

		if err := c.verifyCommit(test.commit, peer); err != nil {
			if err != test.expected {
				t.Errorf("result %d: error mismatch: have %v, want %v", i, err, test.expected)
			}
		}
	}
}<|MERGE_RESOLUTION|>--- conflicted
+++ resolved
@@ -221,14 +221,8 @@
 				signedCount++
 			}
 		}
-<<<<<<< HEAD
 		if signedCount < r0.valSet.MinQuorumSize() {
 			t.Errorf("the expected signed count should be greater than or equal to %v, but got %v", r0.valSet.MinQuorumSize(), signedCount)
-=======
-
-		if signedCount <= 2*r0.valSet.F() {
-			t.Errorf("the expected signed count should be larger than %v, but got %v", 2*r0.valSet.F(), signedCount)
->>>>>>> b17db95c
 		}
 		if !r0.current.IsHashLocked() {
 			t.Errorf("block should be locked")
