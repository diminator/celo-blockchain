--- conflicted
+++ resolved
@@ -114,11 +114,7 @@
 		v = p.View
 	}
 
-<<<<<<< HEAD
-	logger.Trace("Store future message", "msg", msg)
-=======
 	logger.Trace("Store future message", "message", msg)
->>>>>>> 84f23ebb
 
 	c.backlogsMu.Lock()
 	defer c.backlogsMu.Unlock()
