--- conflicted
+++ resolved
@@ -151,8 +151,7 @@
 	return c.handleCheckedMsg(msg, src)
 }
 
-<<<<<<< HEAD
-func (c *core) handleCheckedMsg(msg *message, src istanbul.Validator) error {
+func (c *core) handleCheckedMsg(msg *istanbul.Message, src istanbul.Validator) error {
 	var msgType string
 	switch msg.Code {
 	case msgPreprepare:
@@ -168,10 +167,6 @@
 	}
 	logger := c.logger.New("address", c.address, "from", src, "func", "handleCheckedMsg", "msgType", msgType)
 	logger.Info("Handling checked message", "msg", msg)
-=======
-func (c *core) handleCheckedMsg(msg *istanbul.Message, src istanbul.Validator) error {
-	logger := c.logger.New("address", c.address, "from", src)
->>>>>>> 9cba929b
 
 	// Store the message if it's a future message
 	testBacklog := func(err error) error {
