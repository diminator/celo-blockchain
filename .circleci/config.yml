--- conflicted
+++ resolved
@@ -13,62 +13,12 @@
       - run: build/env.sh go run build/ci.go lint
       - run: build/env.sh go run build/ci.go test
 
-<<<<<<< HEAD
-            export CELO_MONOREPO_DIR="./celo-monorepo"
-            git clone --depth 1 https://${GH_AUTH_USERNAME}:${GH_AUTH_TOKEN}@github.com/celo-org/celo-monorepo.git ${CELO_MONOREPO_DIR}
-            # Change these paths to use https login since the SSH key does not have access to these repositories.
-            # These environment variables are configured atssh -p 64535 34.230.3.71 https://circleci.com/gh/celo-org/geth/edit#env-vars
-            sed -i "s#git+ssh#git+https#" ${CELO_MONOREPO_DIR}/packages/protocol/package.json
-            sed -i "s#git@github.com:#${GH_AUTH_USERNAME}:${GH_AUTH_TOKEN}@github.com/#" ${CELO_MONOREPO_DIR}/packages/protocol/package.json
-            sed -i "s#git@github.com/#${GH_AUTH_USERNAME}:${GH_AUTH_TOKEN}@github.com/#" ${CELO_MONOREPO_DIR}/packages/protocol/package.json
-            cd ${CELO_MONOREPO_DIR}/packages/celotool
-            # TODO(asa): Remove this line
-            git pull origin asaj/gasfeetests && git checkout asaj/gasfeetests
-            yarn
-      - persist_to_workspace:
-          root: .
-          paths: .
-
-  end-to-end-transfer-test:
-    docker:
-      - image: celohq/node8:gcloud
-    steps:
-      - attach_workspace:
-          at: ~/geth
-      - run:
-          name: Geth transfer test
-          no_output_timeout: 900
-          command: |
-            GO_LANG_DIR="$HOME/geth/golang"
-            ${GO_LANG_DIR}/go/bin/go version
-            export PATH=${PATH}:${GO_LANG_DIR}/go/bin
-            export CELO_MONOREPO_DIR="$HOME/geth/celo-monorepo"
-            cd ${CELO_MONOREPO_DIR}/packages/celotool
-            ./ci_test_transfers.sh local ~/geth
-
-  end-to-end-sync-test:
-    docker:
-      - image: celohq/node8:gcloud
-    steps:
-      - attach_workspace:
-          at: ~/geth
-      - run:
-          name: Geth sync with a standalone node test
-          command: |
-            GO_LANG_DIR="$HOME/geth/golang"
-            ${GO_LANG_DIR}/go/bin/go version
-            export PATH=${PATH}:${GO_LANG_DIR}/go/bin
-            export CELO_MONOREPO_DIR="$HOME/geth/celo-monorepo"
-            cd ${CELO_MONOREPO_DIR}/packages/celotool
-            ./ci_test_sync.sh local ~/geth
-=======
   coverage:
     <<: *defaults
     steps:
       - checkout
       - run: build/env.sh go run build/ci.go test -coverage
       - run: bash <(curl -s https://codecov.io/bash)
->>>>>>> 438bbe57
 
   lint:
     <<: *defaults
