--- conflicted
+++ resolved
@@ -68,13 +68,8 @@
           name: Setup celo-monorepo
           command: |
             set -euo pipefail
-<<<<<<< HEAD
-            export CELO_MONOREPO_DIR="$HOME/geth/celo-monorepo"
+            export CELO_MONOREPO_DIR="$PWD"
             git clone --depth 1 https://github.com/celo-org/celo-monorepo.git ${CELO_MONOREPO_DIR} -b m-chrzan/fixidity
-=======
-            export CELO_MONOREPO_DIR="$PWD"
-            git clone --depth 1 https://github.com/celo-org/celo-monorepo.git ${CELO_MONOREPO_DIR} -b master
->>>>>>> 512c0f85
             cd ${CELO_MONOREPO_DIR}/packages
             # TODO(ashishb): Delete unnecessary packages to speed up build time.
             # It would be better whitelist certain packages and delete the rest.
